# Nanny Tracker

A terminal-based application for tracking mileage, expenses, and calculating reimbursements. While this was originally built to provide my nanny with weekly reumbusements, it can also be used for tracking expenses and mileage for anyone.

## Features

- Track trips with date, origin, destination, and mileage
- Track reimbursable expenses with date, amount, and description
- Support for single and round trips
- Support for recurring trips with weekly scheduling
- Automatic mileage calculation using Google Maps API
<<<<<<< HEAD
- Search trips by origin, destination, date, or type
=======
- **Weekly summaries**: View a summary of your trips and expenses for each week. Use the left (←) and right (→) arrow keys to navigate between weeks.
- **Search trips** by origin, destination, date, or type (Ctrl+F)
>>>>>>> 59eca087
- Edit and delete trips with confirmation
- Persistent storage of trip and expense data
- Data validation for all entries
- Automatic trip generation from recurring trips
- Support for custom mileage reimbursement rates
- Configurable data storage location
- Terminal-based UI with keyboard navigation
- Real-time search filtering
- Weekly summaries with itemized trips and expenses

## Data Structures

The application uses the following core data structures:

- **Trip**: Represents a single trip with origin, destination, mileage, date, and type (single/round)
- **RecurringTrip**: Represents a weekly recurring trip with start/end dates and weekday
- **Expense**: Represents a reimbursable expense with date, amount, and description
- **WeeklySummary**: Contains aggregated data for a week including total miles, reimbursement amount, and expenses

## Technical Details

- Built in Go using the Bubble Tea TUI framework
- Uses Google Maps API for accurate mileage calculations
- JSON-based persistent storage
- Environment-based configuration
- Comprehensive test coverage

## Installation

1. Clone the repository:
```bash
git clone https://github.com/lauren/nannytracker.git
cd nannytracker
```

2. Install dependencies:
```bash
go mod download
```

3. Build the application:
```bash
go build
```

## Configuration

1. Create a `.env` file in the project root with your Google Maps API key:
```
GOOGLE_MAPS_API_KEY=your_api_key_here
```

2. (Optional) Create a `config.json` file to customize settings:
```json
{
  "rate_per_mile": 0.70,
  "data_path": "~/.nannytracker"
}
```

## Usage

Run the application:
```bash
./nannytracker
```

### Keyboard Controls

- **Enter**: Confirm input or move to next field
- **Ctrl+E**: Edit selected trip or expense
- **Ctrl+D**: Delete selected trip or expense (requires confirmation)
- **Ctrl+X**: Add new expense
- **Ctrl+F**: Toggle search mode (filter trips)
- **↑/↓**: Navigate through trips and expenses (selected item shown in color)
- **Tab**: Switch between trips and expenses list
- **Ctrl+C**: Quit application

### Searching Trips

- Press **Ctrl+F** to enter search mode
- Type a search term (origin, destination, date, or type)
- The trip list will be filtered in real time
- Press **Ctrl+F** again to exit search mode and return to the full list

### Adding a Trip

1. Enter the date (YYYY-MM-DD)
2. Enter the origin address
3. Enter the destination address
4. Select trip type (single or round)
5. The mileage will be automatically calculated (doubled for round trips)

### Adding a Recurring Trip

1. Press Ctrl+R to enter recurring trip mode
2. Enter the start date (YYYY-MM-DD)
3. Enter the weekday (0-6, where 0 is Sunday)
4. Enter the origin address
5. Enter the destination address
6. Select trip type (single or round)
7. The mileage will be automatically calculated (doubled for round trips)
8. Trips will be generated for each occurrence of the weekday until the end of the current month

### Adding an Expense

1. Press Ctrl+X to enter expense mode
2. Enter the date (YYYY-MM-DD)
3. Enter the expense amount
4. Enter a description of the expense
5. The expense will be added to the weekly summary for that date

### Editing a Trip

1. Select the trip using ↑/↓ keys
2. Press Ctrl+E to enter edit mode
3. Update the fields you want to change:
   - Press Enter without typing to keep the existing value
   - Type a new value and press Enter to update the field
4. The mileage will be automatically recalculated if origin or destination changes

### Editing an Expense

1. Select the expense using ↑/↓ keys (use Tab to switch between trips and expenses)
2. Press Ctrl+E to enter edit mode
3. Update the fields you want to change:
   - Press Enter without typing to keep the existing value
   - Type a new value and press Enter to update the field

### Deleting a Trip

1. Select the trip using ↑/↓ keys
2. Press Ctrl+D to enter delete confirmation mode
3. Type 'yes' and press Enter to confirm deletion
4. Type anything else and press Enter to cancel

### Deleting an Expense

1. Select the expense using ↑/↓ keys (use Tab to switch between trips and expenses)
2. Press Ctrl+D to enter delete confirmation mode
3. Type 'yes' and press Enter to confirm deletion
4. Type anything else and press Enter to cancel

## Weekly Summaries

- Weekly summaries are always displayed at the top of the UI
- Each summary shows total miles, mileage amount, and expenses for the week
- Formatting and alignment have been improved for clarity

## Recurring Trips

- Recurring trips are displayed in a separate section above the regular trips
- Each recurring trip shows the origin, destination, mileage, type, and weekday
- Generated trips from recurring trips appear in the regular trips list
- Recurring trips automatically generate new trips until the end of the current month
- Converting a trip to recurring will remove the original trip and create a new recurring trip

## Development

### Running Tests

All tests have been updated to match the latest UI and logic. To run the full suite:

```bash
go test ./...
```

### Project Structure

```
.
├── internal/
│   ├── model/      # Core data structures and business logic
│   ├── ui/         # Terminal UI components
│   ├── storage/    # Data persistence
│   └── maps/       # Google Maps integration
├── pkg/            # Public packages
├── main.go         # Application entry point
└── main_test.go    # Integration tests
```

### Dependencies

- github.com/charmbracelet/bubbletea - Terminal UI framework
- github.com/joho/godotenv - Environment configuration
- Google Maps API - Mileage calculations

## Future Enhancements

- Add export functionality for reimbursement reports
- Add monthly summaries
- Add date range filtering for trips
- Add data backup functionality<|MERGE_RESOLUTION|>--- conflicted
+++ resolved
@@ -9,12 +9,8 @@
 - Support for single and round trips
 - Support for recurring trips with weekly scheduling
 - Automatic mileage calculation using Google Maps API
-<<<<<<< HEAD
-- Search trips by origin, destination, date, or type
-=======
-- **Weekly summaries**: View a summary of your trips and expenses for each week. Use the left (←) and right (→) arrow keys to navigate between weeks.
+- Weekly summaries of mileage, expenses, and reimbursement amounts
 - **Search trips** by origin, destination, date, or type (Ctrl+F)
->>>>>>> 59eca087
 - Edit and delete trips with confirmation
 - Persistent storage of trip and expense data
 - Data validation for all entries
